////////////////////////////////////////////////////////////////////////////////////////////////////
//
//  Project:  [projectName]
//  File:     main.cpp (print)
//  Authors:  Ofer Dekel
//
//  [copyright]
//
////////////////////////////////////////////////////////////////////////////////////////////////////

#include "PrintableLayer.h"
#include "PrintableMap.h"
#include "PrintArguments.h"

// utilities
#include "Files.h"
#include "OutputStream.h"
#include "CommandLineParser.h"

// layers
#include "Map.h"

// stl
#include <iostream>
#include <fstream>
#include <stdexcept>
#include <memory>

int main(int argc, char* argv[])
{
    try
    {
        // create a command line parser
        utilities::CommandLineParser commandLineParser(argc, argv);

        // add arguments to the command line parser
        ParsedPrintArguments printArguments;
        commandLineParser.AddOptionSet(printArguments);
        commandLineParser.Parse();

        // if output file specified, use it, otherwise use std::cout
<<<<<<< HEAD
        auto out = utilities::GetOutputStream(printArguments.outputSvgFile);
=======
        std::streambuf* outStreamBuf;
        std::ofstream outputDataStream; // Note: need to keep this object around to avoid closing the file
        if (printArguments.outputSvgFile != "")
        {
            outputDataStream = utilities::OpenOfstream(printArguments.outputSvgFile);
            outStreamBuf = outputDataStream.rdbuf();
        }
        else
        {
            outStreamBuf = std::cout.rdbuf();
        }
        std::ostream outStream(outStreamBuf);
>>>>>>> bcdbb92c

        // open map file
        auto map = layers::Map::Load<PrintableMap>(printArguments.inputMapFile);
        
        // print to svg file
<<<<<<< HEAD
        map.Print(out, printArguments);
=======
        map.Print(outStream, printArguments);
>>>>>>> bcdbb92c
    }
    catch (const utilities::CommandLineParserPrintHelpException& exception)
    {
        std::cout << exception.GetHelpText() << std::endl;
        return 0;
    }
    catch (const utilities::CommandLineParserErrorException& exception)
    {
        std::cerr << "Command line parse error:" << std::endl;
        for (const auto& error : exception.GetParseErrors())
        {
            std::cerr << error.GetMessage() << std::endl;
        }
        return 1;
    }
    catch (std::runtime_error exception)
    {
        std::cerr << "runtime error: " << exception.what() << std::endl;
        return 1;
    }

    // the end
    return 0;
}<|MERGE_RESOLUTION|>--- conflicted
+++ resolved
@@ -39,32 +39,13 @@
         commandLineParser.Parse();
 
         // if output file specified, use it, otherwise use std::cout
-<<<<<<< HEAD
-        auto out = utilities::GetOutputStream(printArguments.outputSvgFile);
-=======
-        std::streambuf* outStreamBuf;
-        std::ofstream outputDataStream; // Note: need to keep this object around to avoid closing the file
-        if (printArguments.outputSvgFile != "")
-        {
-            outputDataStream = utilities::OpenOfstream(printArguments.outputSvgFile);
-            outStreamBuf = outputDataStream.rdbuf();
-        }
-        else
-        {
-            outStreamBuf = std::cout.rdbuf();
-        }
-        std::ostream outStream(outStreamBuf);
->>>>>>> bcdbb92c
+        auto outStream = utilities::GetOutputStream(printArguments.outputSvgFile);
 
         // open map file
         auto map = layers::Map::Load<PrintableMap>(printArguments.inputMapFile);
         
         // print to svg file
-<<<<<<< HEAD
-        map.Print(out, printArguments);
-=======
         map.Print(outStream, printArguments);
->>>>>>> bcdbb92c
     }
     catch (const utilities::CommandLineParserPrintHelpException& exception)
     {
