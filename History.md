## 2.5.1 *
- Fixed API wrapper for PortMemoryLayout to produce correct extent
- Fixed processing of ConcatenationNode in importer engine
- Added four build target aliases that build groups of targets: bindings, libraries, tests, and tools
<<<<<<< HEAD
- Add support for ONNX Cast operator (thanks to Ehsan Azar)
=======
- Fixed build error on macOS (GitHub issue #216)
>>>>>>> d52b1939

## 2.5.0
- Improve audio python library and update audio training tutorial
- Add support for non-unrolled loops in the Value library
- Add new methods to Python API to support FastGRNN models
- Add easy node-creation functions
- Fix bugs in ReinterpretLayoutNode
- Fix importing of DenseNet models
- Improve FFT and MelFilterBank nodes so that non-power of 2 sized input buffers can be processed
- Fix darknet importer
- Add shuffling of test and validation sets to audio train_classifier
- Update OpenBLASSetup.cmake so it can find a locally built version of OpenBLAS
- Fix compiling for cortex-m4 targets
- Add a link back to the original model file name in our emitted header file
- Clean up Python API, removing "TensorShape" specific API in favor of the more general PortMemoryLayout
- Fix bug in Microphone and WavReader classes so they properly handle auto-resampling of audio with multiple channels
- Add an -auto_scale option to audio scripts to control whether audio is scaled or not before featurization
- Add ability to mix noise with audio during make_dataset process
- Add support for shuffling and cleaning the audio training list
- Add many new options to audio train_classifier, including ability to control learning rate schedulers
- Fix link error when building on a Mac
- Fix exception in DetectLowPrecisionConvolutionTransformation when running Compile in Debug mode

## 2.4.0
- Initial release of the finetune utility
- Remove stale references to VS 2015
- Add logging of build tool options
- Improve error reporting of compile failures
- Suppress alias analysis on emitted IR code
- Improve logging in ELL pythonlibs
- Remove volatile attribute from memcpy, memmove, and memset LLVM intrinsic calls
- Allow compilation of models with more than one input or output
- Fix parsing of boolean command-line arguments
- Add a RAM requirement for audio tutorial
- Add support for optimized models
- Fix ONNX import of no-op concat blocks
- Gallery updates for Pi3 specific ELL models
- Added documentation detailing ELL's versioning strategy

## v2.3.7
- Move to LLVM 6.0.1
- Move ELL to C++17
- Add support for python 3.7
- Add support for more ONNX operations
- Added instructions for Raspbian Lite (https://microsoft.github.io/ELL/tutorials/Raspberry-Pi-setup/)
- Add new OpenBLAS include path for Ubuntu 18.04
- Fix reorder data node optimization pass
- Fix debugCompiler to work with gallery models
- Improve reordering of data for simple and Winograd depthwise convolutions
- Fixes for "Getting started with image classification on Raspberry Pi using C++" tutorial
- Fix importing of depthwise separable models
- Fix "Repurposing a pretrained image classifier" tutorial

## v2.3.6
- Initial version of the ONNX importer
- Tools now have a -v/--verbose option that will control the output of additional helpful logging - data
- Demo helper script has been modified to print labels to STDOUT instead of drawing on the image. - This is useful for some training sets like CIFAR
- Couple of new options for wrap.py:
    - --convolution_method: this lets you specify the convolution method (it just passes the value on to the compile executable)
    - --llvm-format gets a new option: obj. This, along with --no-llc-tool and --no-opt-tool let you skip the time-consuming llc and opt steps. To retain compatibility with compile, the object file suffix is now .o.

## v2.3.5
- Fixed typos in some tutorials (thanks @lisaong )
- Added support for emitting relocatable object code
- Added Travis-CI support (thanks @lisaong )
- Updated profiler to work with models from the ELL gallery
- Fix build break for VS2017.7.3 in StlContainerReferenceIterator
- Fix python interface implementation for LSTM layer nodes
- Fix crash in retarget trainer (issue #141)
- Fix docs for opencv setup on raspberry pi
- Improve support for running models on Raspberry Pi Zero
- make_profiler.sh can now be run from anywhere
- Various bug fixes (#161, #157, #149)

## v2.3.4
- Fix importing CNTK models with a Softmax layer
- Add a Reset function to LSTM and GRU models to clear the state

## v2.3.3
- Fixes issue #140
- Helps issue #138 by fixing importing of Darknet models with Fully Connected layers
- Simplified and improved LLVM IR optimization in emitted code
- Fix importer for next round of separable darknet models in CNTK
- Improved Winograd convolution implementation
- Fix building the profiler tool
- Fix running build.sh without any command line args
- Miscellaneous bug fixes

## v2.3.2
- Fix issue #137
- Added resnet models to gallery
- Add support for naive depthwise separable convolution layers

## v2.3.1
- Added more fine grained profiling support for emitted code
- Make find_package for LLVM more resilient to finding the version that ELL needs
- Updated Setting up your Raspberry Pi device for tutorials to move to Raspbian Stretch
- Updated links to YOLOv2 configuration and weights in Getting started with object detection using - region of interest networks
- Added better support for importing models from older versions of CNTK

## v2.3.0
- New tutorials available:
- Getting started with object detection using region of interest networks
- Getting started with audio keyword classification on the Raspberry Pi
- Updated importer to handle the importing of resnet models
- Miscellaneous bug fixes.<|MERGE_RESOLUTION|>--- conflicted
+++ resolved
@@ -2,11 +2,8 @@
 - Fixed API wrapper for PortMemoryLayout to produce correct extent
 - Fixed processing of ConcatenationNode in importer engine
 - Added four build target aliases that build groups of targets: bindings, libraries, tests, and tools
-<<<<<<< HEAD
 - Add support for ONNX Cast operator (thanks to Ehsan Azar)
-=======
 - Fixed build error on macOS (GitHub issue #216)
->>>>>>> d52b1939
 
 ## 2.5.0
 - Improve audio python library and update audio training tutorial
