////////////////////////////////////////////////////////////////////////////////////////////////////
//
//  Project:  [projectName]
//  File:     main.cpp (compile)
//  Authors:  Ofer Dekel
//
//  [copyright]
//
////////////////////////////////////////////////////////////////////////////////////////////////////

#include "CompilableStack.h"
#include "CompileArguments.h"

// utilities
#include "CommandLineParser.h" 
#include "OutputStreamImpostor.h"

// layers
#include "Map.h"

// common
#include "CoordinateListTools.h"
#include "MapLoadArguments.h"

// stl
#include<iostream>
#include <fstream>
#include <stdexcept>

int main(int argc, char* argv[])
{
    try
    {
        // create a command line parser
        utilities::CommandLineParser commandLineParser(argc, argv);

        // add arguments to the command line parser
        common::ParsedMapLoadArguments mapLoadArguments;
        ParsedCompileArguments compileArguments;

        commandLineParser.AddOptionSet(mapLoadArguments);
        commandLineParser.AddOptionSet(compileArguments); 

        // parse command line
        commandLineParser.Parse();

        // if output file specified, replace stdout with it 
        auto outStream = utilities::GetOutputStreamImpostor(compileArguments.outputCodeFile);

        // open file
<<<<<<< HEAD
        auto stack = std::make_shared<CompilableStack>(layers::Stack::Load<CompilableStack>(mapLoadArguments.inputStackFile));
=======
        auto map = layers::Map::Load<layers::Map>(mapLoadArguments.inputMapFile);
        CompilableMap compilableMap(map);
>>>>>>> 488964ba

        // construct coordinate list
        auto coordinateList = layers::GetCoordinateList(*stack, mapLoadArguments.coordinateListString);

        // output code
<<<<<<< HEAD
        stack->ToCode(outStream, coordinateList);
=======
        compilableMap.ToCode(outStream, coordinateList);
>>>>>>> 488964ba
    }
    catch (const utilities::CommandLineParserPrintHelpException& exception)
    {
        std::cout << exception.GetHelpText() << std::endl;
        return 0;
    }
    catch (const utilities::CommandLineParserErrorException& exception)
    {
        std::cerr << "Command line parse error:" << std::endl;
        for (const auto& error : exception.GetParseErrors())
        {
            std::cerr << error.GetMessage() << std::endl;
        }
        return 1;
    }
    catch (std::runtime_error exception)
    {
        std::cerr << "runtime error: " << exception.what() << std::endl;
        return 1;
    }

    // the end
    return 0;
}<|MERGE_RESOLUTION|>--- conflicted
+++ resolved
@@ -21,6 +21,7 @@
 // common
 #include "CoordinateListTools.h"
 #include "MapLoadArguments.h"
+#include "DataLoaders.h"
 
 // stl
 #include<iostream>
@@ -48,22 +49,14 @@
         auto outStream = utilities::GetOutputStreamImpostor(compileArguments.outputCodeFile);
 
         // open file
-<<<<<<< HEAD
-        auto stack = std::make_shared<CompilableStack>(layers::Stack::Load<CompilableStack>(mapLoadArguments.inputStackFile));
-=======
-        auto map = layers::Map::Load<layers::Map>(mapLoadArguments.inputMapFile);
-        CompilableMap compilableMap(map);
->>>>>>> 488964ba
+        auto map = common::GetMap(mapLoadArguments);
+        CompilableStack compilableStack(*map);
 
         // construct coordinate list
-        auto coordinateList = layers::GetCoordinateList(*stack, mapLoadArguments.coordinateListString);
+        auto coordinateList = map->GetOutputCoordinates();
 
         // output code
-<<<<<<< HEAD
-        stack->ToCode(outStream, coordinateList);
-=======
-        compilableMap.ToCode(outStream, coordinateList);
->>>>>>> 488964ba
+        compilableStack.ToCode(outStream, coordinateList);
     }
     catch (const utilities::CommandLineParserPrintHelpException& exception)
     {
