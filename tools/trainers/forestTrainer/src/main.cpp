////////////////////////////////////////////////////////////////////////////////////////////////////
//
//  Project:  Embedded Machine Learning Library (EMLL)
//  File:     main.cpp (forestTrainer)
//  Authors:  Ofer Dekel
//
////////////////////////////////////////////////////////////////////////////////////////////////////

// utilities
#include "Files.h"
#include "OutputStreamImpostor.h"
#include "CommandLineParser.h" 
#include "RandomEngines.h"
#include "Exception.h"

// dataset
#include "Example.h"

// common
#include "ForestTrainerArguments.h"
#include "TrainerArguments.h"
#include "DataLoadArguments.h"
#include "DataLoaders.h"
#include "MakeTrainer.h"
#include "MakeEvaluator.h"

// trainers
#include "ForestTrainer.h"

// lossFunctions
#include "SquaredLoss.h"
#include "LogLoss.h"

// stl
#include <iostream>
#include <stdexcept>

int main(int argc, char* argv[])
{
    try
    {
        // create a command line parser
        utilities::CommandLineParser commandLineParser(argc, argv);

        // add arguments to the command line parser
        common::ParsedTrainerArguments trainerArguments;
        common::ParsedDataLoadArguments dataLoadArguments;
<<<<<<< HEAD
        common::ParsedMapSaveArguments mapSaveArguments;
        common::ParsedHistogramForestTrainerArguments histogramForestTrainerArguments;
=======
        common::ParsedForestTrainerArguments sortingTreeTrainerArguments;
>>>>>>> 4781478d

        commandLineParser.AddOptionSet(trainerArguments);
        commandLineParser.AddOptionSet(dataLoadArguments);
<<<<<<< HEAD
        commandLineParser.AddOptionSet(mapSaveArguments);
        commandLineParser.AddOptionSet(histogramForestTrainerArguments);
=======
        commandLineParser.AddOptionSet(sortingTreeTrainerArguments);
>>>>>>> 4781478d
        
        // parse command line
        commandLineParser.Parse();
                
        if(trainerArguments.verbose)
        {
            std::cout << "Sorting Tree Trainer" << std::endl;
            std::cout << commandLineParser.GetCurrentValuesString() << std::endl;
        }

        // load dataset
        if(trainerArguments.verbose) std::cout << "Loading data ..." << std::endl;
        auto rowDataset = common::GetRowDataset(dataLoadArguments, std::move(map));

        // create trainer
        auto trainer = common::MakeHistogramForestTrainer(trainerArguments.lossArguments, histogramForestTrainerArguments);

        // create random number generator
        auto rng = utilities::GetRandomEngine(trainerArguments.randomSeedString);

        // randomly permute the data
        rowDataset.RandomPermute(rng);

        // train
        if(trainerArguments.verbose) std::cout << "Training ..." << std::endl;
        auto dataIterator = rowDataset.GetIterator(0, 1000);
        trainer->Update(dataIterator);

        // print loss and errors
        if(trainerArguments.verbose)
        {
            //std::cout << "Finished training tree with " << tree.NumNodes() << " nodes." << std::endl; 

            // evaluate
            //auto evaluator = common::MakeEvaluator<predictors::DecisionTreePredictor>(rowDataset.GetIterator(), evaluators::EvaluatorParameters{1, false}, trainerArguments.lossArguments);
            //evaluator->Evaluate(tree);
            //std::cout << "Training error\n";
            //evaluator->Print(std::cout);
            //std::cout << std::endl;
        }

    }
    catch (const utilities::CommandLineParserPrintHelpException& exception)
    {
        std::cout << exception.GetHelpText() << std::endl;
        return 0;
    }
    catch (const utilities::CommandLineParserErrorException& exception)
    {
        std::cerr << "Command line parse error:" << std::endl;
        for (const auto& error : exception.GetParseErrors())
        {
            std::cerr << error.GetMessage() << std::endl;
        }
        return 1;
    }
    catch (const utilities::Exception& exception)
    {
        std::cerr << "exception: " << exception.GetMessage() << std::endl;
        return 1;
    }

    return 0;
}<|MERGE_RESOLUTION|>--- conflicted
+++ resolved
@@ -45,21 +45,11 @@
         // add arguments to the command line parser
         common::ParsedTrainerArguments trainerArguments;
         common::ParsedDataLoadArguments dataLoadArguments;
-<<<<<<< HEAD
-        common::ParsedMapSaveArguments mapSaveArguments;
         common::ParsedHistogramForestTrainerArguments histogramForestTrainerArguments;
-=======
-        common::ParsedForestTrainerArguments sortingTreeTrainerArguments;
->>>>>>> 4781478d
 
         commandLineParser.AddOptionSet(trainerArguments);
         commandLineParser.AddOptionSet(dataLoadArguments);
-<<<<<<< HEAD
-        commandLineParser.AddOptionSet(mapSaveArguments);
         commandLineParser.AddOptionSet(histogramForestTrainerArguments);
-=======
-        commandLineParser.AddOptionSet(sortingTreeTrainerArguments);
->>>>>>> 4781478d
         
         // parse command line
         commandLineParser.Parse();
