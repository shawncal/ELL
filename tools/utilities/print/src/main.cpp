////////////////////////////////////////////////////////////////////////////////////////////////////
//
//  Project:  Embedded Machine Learning Library (EMLL)
//  File:     main.cpp (print)
//  Authors:  Chuck Jacobs
//
////////////////////////////////////////////////////////////////////////////////////////////////////

#include "PrintArguments.h"
#include "PrintModel.h"

// common
#include "ModelLoadArguments.h"
#include "LoadModel.h"

// utilities
#include "Files.h"
#include "OutputStreamImpostor.h"
#include "CommandLineParser.h"
#include "Exception.h"

// model
#include "Model.h"

// stl
#include <iostream>
#include <fstream>
#include <stdexcept>
#include <memory>

int main(int argc, char* argv[])
{
    try
    {
        // create a command line parser
        utilities::CommandLineParser commandLineParser(argc, argv);

        // add arguments to the command line parser
        common::ParsedModelLoadArguments modelLoadArguments;
        ParsedPrintArguments printArguments;
        commandLineParser.AddOptionSet(modelLoadArguments);
        commandLineParser.AddOptionSet(printArguments);
        commandLineParser.Parse();

<<<<<<< HEAD
        // if output file specified, use it, otherwise use std::cout
        utilities::OutputStreamImpostor outStream(printArguments.outputSvgFilename);

=======
>>>>>>> db1b26c1
        // open model file
        auto model = common::LoadModel(modelLoadArguments.inputModelFile);
        
        // print model
        utilities::OutputStreamImpostor out = printArguments.outputStream;
        PrintModel(model, out);
    }
    catch (const utilities::CommandLineParserPrintHelpException& exception)
    {
        std::cout << exception.GetHelpText() << std::endl;
        return 0;
    }
    catch (const utilities::CommandLineParserErrorException& exception)
    {
        std::cerr << "Command line parse error:" << std::endl;
        for (const auto& error : exception.GetParseErrors())
        {
            std::cerr << error.GetMessage() << std::endl;
        }
        return 1;
    }
    catch (utilities::LogicException exception)
    {
        std::cerr << "runtime error: " << exception.GetMessage() << std::endl;
        return 1;
    }

    // the end
    return 0;
}<|MERGE_RESOLUTION|>--- conflicted
+++ resolved
@@ -42,12 +42,6 @@
         commandLineParser.AddOptionSet(printArguments);
         commandLineParser.Parse();
 
-<<<<<<< HEAD
-        // if output file specified, use it, otherwise use std::cout
-        utilities::OutputStreamImpostor outStream(printArguments.outputSvgFilename);
-
-=======
->>>>>>> db1b26c1
         // open model file
         auto model = common::LoadModel(modelLoadArguments.inputModelFile);
         
