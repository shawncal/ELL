////////////////////////////////////////////////////////////////////////////////////////////////////
//
//  Project:  Embedded Machine Learning Library (EMLL)
//  File:     EMLL.i (interfaces)
//  Authors:  Chuck Jacobs
//
////////////////////////////////////////////////////////////////////////////////////////////////////
 
%module "EMLL"

// IMPORTANT: need to include these before anything else, because they include windows.h or other platform-related things
#if defined(SWIGJAVASCRIPT)
%{
#include <node.h>
#include <v8.h>
#include <nan.h>
%}
#endif

// Common stuff
#ifdef SWIGPYTHON
#pragma SWIG nowarn=325,341,362,401,503
#endif

// Useful defines
%{
#ifdef SWIGPYTHON
  #define SWIG_FILE_WITH_INIT
  #define SWIG_PYTHON_EXTRA_NATIVE_CONTAINERS 
#endif
%}

// Include common STL libraries
%{
#include <cstdint>
#include <sstream>
#include <stdexcept>
%}

#ifndef SWIGXML
%include typemaps.i
%include "std_string.i"
%include "std_vector.i"
#endif 

#if !defined(SWIGJAVASCRIPT) && !defined(SWIGR) && !defined(SWIGXML)
%include "std_shared_ptr.i"
#endif

%include "exception.i" 
%include "unique_ptr.i"

#ifdef SWIGPYTHON
%include "std_iostream.i"  // Sadly, there is no std_iostream.i for C#
#endif

// Make trivial definitions for some things in std:: that SWIG chokes on, so we remember to call their constructors
namespace std 
{
    class default_random_engine {};
}

// Redefine uint64_t to long so we can use it in python
%typemap(in) uint64_t = unsigned long;
%apply unsigned long {uint64_t}

%typemap(in) int64_t = long;
%apply long {int64_t}

#ifndef SWIGXML
%template (DoubleStlVector) std::vector<double>;
%template () std::vector<float>;
%template (StringVector) std::vector<std::string>;
#endif

%{
#include "Exception.h"
%}

// Add some primitive exception handling
%exception {
    try { 
        $action 
    }
    catch(const emll::utilities::Exception& err) {
        std::string errorMessage = std::string("Got exception in EMLL library: ") + err.GetMessage();
        SWIG_exception(SWIG_RuntimeError, errorMessage.c_str());
    }    
    catch(const std::runtime_error& err) {
        SWIG_exception(SWIG_RuntimeError, const_cast<char*>(err.what()));        
    }    
    catch (...) {
        SWIG_exception(SWIG_RuntimeError, "Unknown exception in EMLL library");
    }
}

// Useful macros
%include "macros.i"

// Interface for NaN callbacks
%include callback.i

// Define some namespaces so we can refer to them later
namespace emll::lossFunctions {};
namespace emll::predictors {};
namespace emll::dataset {};

// import some types early so SWIG puts them in the correct namespace or something
<<<<<<< HEAD
%ignore dataset::RowDataset::operator[];
%{
#include "StlIterator.h"
#include "IDataVector.h"
#include "RowDataset.h"
#include "IIterator.h"
%}

// %import "StlIterator.h"
%import "IDataVector.h"
%import "RowDataset.h"
%include "IIterator.h"
%import "Variant.h"
%import "ISerializable.h"
=======
%ignore emll::dataset::RowDataset::operator[];
%import "RowDataset.h"
%import "IDataVector.h"
%import "ObjectArchive.h"
%import "Variant.h"
%import "IArchivable.h"

>>>>>>> 34144e4e
#ifndef SWIGXML
%template () std::vector<emll::dataset::IDataVector>;
#endif

<<<<<<< HEAD
namespace utilities
{
    template <typename IteratorType, typename ValueType> class StlIndexValueIterator {};
    %template () StlIndexValueIterator<typename std::vector<dataset::IDataVector>::const_iterator, dataset::IDataVector>;
}

=======
namespace emll::dataset
{
    class GenericRowIterator {}; // This is necessary to prevent memory leak of datasets::GenericRowIterator
}

typedef emll::dataset::RowDataset<emll::dataset::GenericSupervisedExample> emll::dataset::GenericRowDataset;
typedef emll::dataset::GenericRowDataset::Iterator emll::dataset::GenericRowIterator;

    // template <typename IteratorType, typename ValueType> class StlIterator {};
    // %template () StlIterator<typename std::vector<emll::dataset::IDataVector>::const_iterator, emll::dataset::IDataVector>;

    // template <typename IteratorType, typename ValueType> class StlIndexValueIterator {};
    // %template () StlIndexValueIterator<typename std::vector<emll::dataset::IDataVector>::const_iterator, emll::dataset::IDataVector>;


>>>>>>> 34144e4e
// Interface includes for lossFunctions library
%include lossFunctions.i

// Interface includes for linear library
%include linear.i

// Interface includes for dataset library
%include dataset.i

%include "SGDIncrementalTrainer_wrap.h"

// Interface for the predictors library
%include predictors.i

// Interface includes for utilities library
%include utilities.i

// Interface includes for trainers library
%include trainers.i

// Interface for model library
%include model.i

// Interface for common library
%include common.i

// Interface for model library
%include nodes.i


#ifndef SWIGXML
%template () std::vector<emll::dataset::GenericSupervisedExample>;
%template () emll::utilities::StlIterator<typename std::vector<emll::dataset::GenericSupervisedExample>::const_iterator, emll::dataset::GenericSupervisedExample>;
%template () emll::utilities::StlIterator<typename std::vector<emll::dataset::GenericSupervisedExample, std::allocator<emll::dataset::GenericSupervisedExample>>::const_iterator, emll::dataset::GenericSupervisedExample>;

%template () emll::trainers::SGDIncrementalTrainer<emll::lossFunctions::SquaredLoss>;
#endif

typedef emll::trainers::SGDIncrementalTrainer<emll::lossFunctions::SquaredLoss>::PredictorType emll::predictors::LinearPredictor;
class emll::trainers::SGDIncrementalTrainer<emll::lossFunctions::SquaredLoss>::PredictorType {};

#if !defined(SWIGXML) && !defined(SWIGR) && !defined(SWIGJAVASCRIPT)
%shared_ptr(RowDataset)
#endif<|MERGE_RESOLUTION|>--- conflicted
+++ resolved
@@ -106,22 +106,6 @@
 namespace emll::dataset {};
 
 // import some types early so SWIG puts them in the correct namespace or something
-<<<<<<< HEAD
-%ignore dataset::RowDataset::operator[];
-%{
-#include "StlIterator.h"
-#include "IDataVector.h"
-#include "RowDataset.h"
-#include "IIterator.h"
-%}
-
-// %import "StlIterator.h"
-%import "IDataVector.h"
-%import "RowDataset.h"
-%include "IIterator.h"
-%import "Variant.h"
-%import "ISerializable.h"
-=======
 %ignore emll::dataset::RowDataset::operator[];
 %import "RowDataset.h"
 %import "IDataVector.h"
@@ -129,35 +113,19 @@
 %import "Variant.h"
 %import "IArchivable.h"
 
->>>>>>> 34144e4e
 #ifndef SWIGXML
 %template () std::vector<emll::dataset::IDataVector>;
 #endif
 
-<<<<<<< HEAD
 namespace utilities
 {
     template <typename IteratorType, typename ValueType> class StlIndexValueIterator {};
     %template () StlIndexValueIterator<typename std::vector<dataset::IDataVector>::const_iterator, dataset::IDataVector>;
 }
 
-=======
-namespace emll::dataset
-{
-    class GenericRowIterator {}; // This is necessary to prevent memory leak of datasets::GenericRowIterator
-}
-
 typedef emll::dataset::RowDataset<emll::dataset::GenericSupervisedExample> emll::dataset::GenericRowDataset;
 typedef emll::dataset::GenericRowDataset::Iterator emll::dataset::GenericRowIterator;
 
-    // template <typename IteratorType, typename ValueType> class StlIterator {};
-    // %template () StlIterator<typename std::vector<emll::dataset::IDataVector>::const_iterator, emll::dataset::IDataVector>;
-
-    // template <typename IteratorType, typename ValueType> class StlIndexValueIterator {};
-    // %template () StlIndexValueIterator<typename std::vector<emll::dataset::IDataVector>::const_iterator, emll::dataset::IDataVector>;
-
-
->>>>>>> 34144e4e
 // Interface includes for lossFunctions library
 %include lossFunctions.i
 
