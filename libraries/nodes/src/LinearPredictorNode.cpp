////////////////////////////////////////////////////////////////////////////////////////////////////
//
//  Project:  Embedded Machine Learning Library (EMLL)
//  File:     LinearPredictorNode.cpp (nodes)
//  Authors:  Chuck Jacobs
//
////////////////////////////////////////////////////////////////////////////////////////////////////

#include "LinearPredictorNode.h"
#include "ConstantNode.h"
#include "DotProductNode.h"
#include "BinaryOperationNode.h"

// utilities
#include "Exception.h"

// dataset
#include "DenseDataVector.h"

// stl
#include <string>
#include <vector>
#include <cassert>

namespace nodes
{
<<<<<<< HEAD
    LinearPredictorNode::LinearPredictorNode() : Node({ &_input }, { &_output }), _input(this, {}, inputPortName), _output(this, outputPortName, 1)
    {
    }

    LinearPredictorNode::LinearPredictorNode(const model::OutputPortElements<double>& input, const predictors::LinearPredictor& predictor) : Node({ &_input }, { &_output }), _input(this, input, inputPortName), _output(this, outputPortName, 1), _predictor(predictor)
=======
    LinearPredictorNode::LinearPredictorNode(const model::OutputPortElements<double>& input, const predictors::LinearPredictor& predictor) : Node({ &_input }, { &_output, &_weightedElements }), _input(this, input, inputPortName), _output(this, outputPortName, 1), _weightedElements(this, weightedElementsPortName, input.Size()), _predictor(predictor)
>>>>>>> f2c857e9
    {
        assert(input.Size() == predictor.GetDimension());
    }

    void LinearPredictorNode::Copy(model::ModelTransformer& transformer) const
    {
        auto newOutputPortElements = transformer.TransformOutputPortElements(_input.GetOutputPortElements());
        auto newNode = transformer.AddNode<LinearPredictorNode>(newOutputPortElements, _predictor);
        transformer.MapOutputPort(output, newNode->output);
        transformer.MapOutputPort(weightedElements, newNode->weightedElements);
    }

    void LinearPredictorNode::Refine(model::ModelTransformer& transformer) const
    {
        auto newOutputPortElements = transformer.TransformOutputPortElements(_input.GetOutputPortElements());
    
        auto weightsNode = transformer.AddNode<ConstantNode<double>>(_predictor.GetWeights());
        auto dotProductNode = transformer.AddNode<DotProductNode<double>>(weightsNode->output, newOutputPortElements);
        auto coordinatewiseMultiplyNode = transformer.AddNode<BinaryOperationNode<double>>(weightsNode->output, newOutputPortElements, BinaryOperationNode<double>::OperationType::coordinatewiseMultiply);
        auto biasNode = transformer.AddNode<ConstantNode<double>>(_predictor.GetBias());
        auto addNode = transformer.AddNode<BinaryOperationNode<double>>(dotProductNode->output, biasNode->output, BinaryOperationNode<double>::OperationType::add);
        
        transformer.MapOutputPort(output, addNode->output);
        transformer.MapOutputPort(weightedElements, coordinatewiseMultiplyNode->output);
    }

    void LinearPredictorNode::Compute() const
    {
        // create an IDataVector
        dataset::DoubleDataVector dataVector(_input.GetValue());

        // predict
        _output.SetOutput({ _predictor.Predict(dataVector) });
        _weightedElements.SetOutput(_predictor.GetWeightedElements(dataVector));
    }

    LinearPredictorNode* AddNodeToModelTransformer(const model::OutputPortElements<double>& input, const predictors::LinearPredictor& predictor, model::ModelTransformer& transformer)
    {
        return transformer.AddNode<LinearPredictorNode>(input, predictor);
    }

    void LinearPredictorNode::Serialize(utilities::Serializer& serializer) const
    {
        Node::Serialize(serializer);
        serializer.Serialize("input", _input);
        serializer.Serialize("output", _output);
        serializer.Serialize("predictor", _predictor);
    }

    void LinearPredictorNode::Deserialize(utilities::Deserializer& serializer, utilities::SerializationContext& context)
    {
        Node::Deserialize(serializer, context);
        serializer.Deserialize("input", _input, context);
        serializer.Deserialize("output", _output, context);
        serializer.Deserialize("predictor", _predictor, context);
    }
}<|MERGE_RESOLUTION|>--- conflicted
+++ resolved
@@ -24,15 +24,11 @@
 
 namespace nodes
 {
-<<<<<<< HEAD
-    LinearPredictorNode::LinearPredictorNode() : Node({ &_input }, { &_output }), _input(this, {}, inputPortName), _output(this, outputPortName, 1)
+    LinearPredictorNode::LinearPredictorNode() : Node({ &_input }, { &_output, &_weightedElements }), _input(this, {}, inputPortName), _output(this, outputPortName, 1), _weightedElements(this, weightedElementsPortName, 0)
     {
     }
 
-    LinearPredictorNode::LinearPredictorNode(const model::OutputPortElements<double>& input, const predictors::LinearPredictor& predictor) : Node({ &_input }, { &_output }), _input(this, input, inputPortName), _output(this, outputPortName, 1), _predictor(predictor)
-=======
     LinearPredictorNode::LinearPredictorNode(const model::OutputPortElements<double>& input, const predictors::LinearPredictor& predictor) : Node({ &_input }, { &_output, &_weightedElements }), _input(this, input, inputPortName), _output(this, outputPortName, 1), _weightedElements(this, weightedElementsPortName, input.Size()), _predictor(predictor)
->>>>>>> f2c857e9
     {
         assert(input.Size() == predictor.GetDimension());
     }
@@ -79,6 +75,7 @@
         Node::Serialize(serializer);
         serializer.Serialize("input", _input);
         serializer.Serialize("output", _output);
+        serializer.Serialize("weightedElements", _weightedElements);
         serializer.Serialize("predictor", _predictor);
     }
 
@@ -87,6 +84,7 @@
         Node::Deserialize(serializer, context);
         serializer.Deserialize("input", _input, context);
         serializer.Deserialize("output", _output, context);
+        serializer.Deserialize("weightedElements", _weightedElements, context);
         serializer.Deserialize("predictor", _predictor, context);
     }
 }