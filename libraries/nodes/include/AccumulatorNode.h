--- conflicted
+++ resolved
@@ -34,12 +34,9 @@
         const model::OutputPort<ValueType>& output = _output;
         /// @}
 
-<<<<<<< HEAD
-=======
         /// <summary> Default Constructor </summary>
         AccumulatorNode();
 
->>>>>>> db1b26c1
         /// <summary> Constructor </summary>
         /// <param name="input"> The signal to accumulate </param>
         AccumulatorNode(const model::PortElements<ValueType>& input);
@@ -54,11 +51,6 @@
         /// <returns> The name of this type. </returns>
         virtual std::string GetRuntimeTypeName() const override { return GetTypeName(); }
 
-<<<<<<< HEAD
-        /// <summary> Makes a copy of this node in the graph being constructed by the transformer </summary>
-        virtual void Copy(model::ModelTransformer& transformer) const override;
-
-=======
         /// <summary> Writes to a Serializer. </summary>
         ///
         /// <param name="serializer"> The serializer. </param>
@@ -73,7 +65,6 @@
         /// <summary> Makes a copy of this node in the model being constructed by the transformer </summary>
         virtual void Copy(model::ModelTransformer& transformer) const override;
 
->>>>>>> db1b26c1
     protected:
         virtual void Compute() const override;
 
