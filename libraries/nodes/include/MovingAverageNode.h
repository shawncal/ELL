////////////////////////////////////////////////////////////////////////////////////////////////////
//
//  Project:  Embedded Machine Learning Library (EMLL)
//  File:     MovingAverageNode.h (nodes)
//  Authors:  Chuck Jacobs
//
////////////////////////////////////////////////////////////////////////////////////////////////////

#pragma once

#include "AccumulatorNode.h"
#include "BinaryOperationNode.h"
#include "ConstantNode.h"
#include "DelayNode.h"

// model
#include "Node.h"
#include "ModelTransformer.h"
#include "PortElements.h"
#include "InputPort.h"
#include "OutputPort.h"

// utilities
#include "TypeName.h"

// stl
#include <string>
#include <vector>

namespace nodes
{
    /// <summary> A node that takes a vector input and returns its mean over some window of time </summary>
    template <typename ValueType>
    class MovingAverageNode : public model::Node
    {
    public:
        /// @name Input and Output Ports
        /// @{
        static constexpr const char* inputPortName = "input";
        static constexpr const char* outputPortName = "output";
        const model::OutputPort<ValueType>& output = _output;
        /// @}

<<<<<<< HEAD
=======
        /// <summary> Default Constructor </summary>
        MovingAverageNode();

>>>>>>> db1b26c1
        /// <summary> Constructor </summary>
        /// <param name="input"> The signal to take the mean of </param>
        /// <param name="windowSize"> The number of samples of history to use in computing the mean </param>
        MovingAverageNode(const model::PortElements<ValueType>& input, size_t windowSize);

        /// <summary> Gets the name of this type (for serialization). </summary>
        ///
        /// <returns> The name of this type. </returns>
        static std::string GetTypeName() { return utilities::GetCompositeTypeName<ValueType>("MovingAverageNode"); }

        /// <summary> Gets the name of this type (for serialization). </summary>
        ///
        /// <returns> The name of this type. </returns>
        virtual std::string GetRuntimeTypeName() const override { return GetTypeName(); }

<<<<<<< HEAD
        /// <summary> Makes a copy of this node in the graph being constructed by the transformer </summary>
        virtual void Copy(model::ModelTransformer& transformer) const override;
=======
        /// <summary> Writes to a Serializer. </summary>
        ///
        /// <param name="serializer"> The serializer. </param>
        virtual void Serialize(utilities::Serializer& serializer) const override;

        /// <summary> Reads from a Deserializer. </summary>
        ///
        /// <param name="deserializer"> The deserializer. </param>
        /// <param name="context"> The serialization context. </param>
        virtual void Deserialize(utilities::Deserializer& serializer, utilities::SerializationContext& context) override;
>>>>>>> db1b26c1

        /// <summary> Makes a copy of this node in the model being constructed by the transformer </summary>
        virtual void Copy(model::ModelTransformer& transformer) const override;

<<<<<<< HEAD
=======
        /// <summary> Refines this node in the model being constructed by the transformer </summary>
        virtual bool Refine(model::ModelTransformer& transformer) const override;

>>>>>>> db1b26c1
    protected:
        virtual void Compute() const override;

    private:
        // Inputs
        model::InputPort<ValueType> _input;

        // Output
        model::OutputPort<ValueType> _output;

        // Buffer
        mutable std::vector<std::vector<ValueType>> _samples;
        mutable std::vector<ValueType> _runningSum;
        size_t _windowSize;
    };
}

#include "../tcc/MovingAverageNode.tcc"<|MERGE_RESOLUTION|>--- conflicted
+++ resolved
@@ -41,12 +41,9 @@
         const model::OutputPort<ValueType>& output = _output;
         /// @}
 
-<<<<<<< HEAD
-=======
         /// <summary> Default Constructor </summary>
         MovingAverageNode();
 
->>>>>>> db1b26c1
         /// <summary> Constructor </summary>
         /// <param name="input"> The signal to take the mean of </param>
         /// <param name="windowSize"> The number of samples of history to use in computing the mean </param>
@@ -62,10 +59,6 @@
         /// <returns> The name of this type. </returns>
         virtual std::string GetRuntimeTypeName() const override { return GetTypeName(); }
 
-<<<<<<< HEAD
-        /// <summary> Makes a copy of this node in the graph being constructed by the transformer </summary>
-        virtual void Copy(model::ModelTransformer& transformer) const override;
-=======
         /// <summary> Writes to a Serializer. </summary>
         ///
         /// <param name="serializer"> The serializer. </param>
@@ -76,17 +69,13 @@
         /// <param name="deserializer"> The deserializer. </param>
         /// <param name="context"> The serialization context. </param>
         virtual void Deserialize(utilities::Deserializer& serializer, utilities::SerializationContext& context) override;
->>>>>>> db1b26c1
 
         /// <summary> Makes a copy of this node in the model being constructed by the transformer </summary>
         virtual void Copy(model::ModelTransformer& transformer) const override;
 
-<<<<<<< HEAD
-=======
         /// <summary> Refines this node in the model being constructed by the transformer </summary>
         virtual bool Refine(model::ModelTransformer& transformer) const override;
 
->>>>>>> db1b26c1
     protected:
         virtual void Compute() const override;
 
