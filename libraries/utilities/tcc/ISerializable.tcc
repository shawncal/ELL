--- conflicted
+++ resolved
@@ -10,20 +10,6 @@
 
 namespace utilities
 {
-<<<<<<< HEAD
-    template <typename ValueType>
-    ObjectDescription::ObjectDescription(ValueType&& obj) : _typeName(TypeName<typename std::decay<ValueType>::type>::GetName())
-    {}
-
-    template <typename T>
-    ObjectDescription GetDescription(T&& obj)
-    {
-        // TODO: use SFINAE fancyness to return obj.GetDescription if it exists, otherwise allow custom function
-        return obj.GetDescription();
-    }
-
-=======
->>>>>>> 767753d3
     template <typename T>
     void Serializer::Serialize(T&& obj)
     {
