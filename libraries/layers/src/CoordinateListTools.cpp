////////////////////////////////////////////////////////////////////////////////////////////////////
//
//  Project:  [projectName]
//  File:     CoordinateListTools.cpp (common)
//  Authors:  Ofer Dekel
//
//  [copyright]
//
////////////////////////////////////////////////////////////////////////////////////////////////////

#include "CoordinateListTools.h"
#include "Map.h"

// utilities
#include "Parser.h"

namespace
{
    void HandleErrors(utilities::ParseResult result)
    {
        if (result == utilities::ParseResult::badFormat)
        {
            throw std::runtime_error("bad format in coordinate list definition string");
        }
        else if (result == utilities::ParseResult::endOfString || result == utilities::ParseResult::beginComment)
        {
            throw std::runtime_error("premature end of coordinate list definition string");
        }
    }

    // Parses the c-string pStr. Allowed values are (1) non-negative integers not greater than maxIndex, (2) "e", which translates to maxIndex, (3) "e-<uint>" which translates into maxIndex minus the integer value, as long as the outcome is in the range [0,maxValue]
    uint64 ParseIndex(const char*& pStr, uint64 maxIndex)
    {
        uint64 index;
        if (*pStr == 'e')
        {
            index = maxIndex;
            ++pStr;

            if (*pStr == '-')
            {
                ++pStr;
                uint64 diff;
                HandleErrors(utilities::Parse<uint64>(pStr, diff));
                index -= diff;
            }
        }
        else
        {
            HandleErrors(utilities::Parse<uint64>(pStr, index));
        }

        if (index > maxIndex)
        {
            throw std::runtime_error("in coordinate list definition string, index " + std::to_string(index) + " exceeds maximal value " + std::to_string(maxIndex));
        }

        return index;
    }

    // adds an sequence of entries to a coordinateList
    void AddCoordinates(layers::CoordinateList& coordinateList, uint64 layerIndex, uint64 fromElementIndex, uint64 toElementIndex)
    {
        for (uint64 elementIndex = fromElementIndex; elementIndex <= toElementIndex; ++elementIndex)
        {
            coordinateList.emplace_back(layerIndex, elementIndex);
        }
    }
}

namespace layers
{
    layers::CoordinateList GetCoordinateList(const layers::Map& map, const std::string& coordinateListString)
    {
        layers::CoordinateList coordinateList;
<<<<<<< HEAD

        // special case for 'e' when map has just 1 layer (the input layer)
        if (coordinateListString == "e" && map.NumLayers() == 1)
        {
            return coordinateList;
        }


        if(map.NumLayers() > 0)
        {
        const char* pStr = coordinateListString.c_str();
        const char* pEnd = pStr + coordinateListString.size();

            while(pStr < pEnd)
=======

        if(map.NumLayers() > 0)
>>>>>>> 67c89d4f
        {
            const char* pStr = coordinateListString.c_str();
            const char* pEnd = pStr + coordinateListString.size();

<<<<<<< HEAD
            // read element index
            uint64 fromElementIndex = 0;
            uint64 maxElementIndex = map.GetLayer(layerIndex).Size() - 1; // Fails when layer has size 0
            uint64 toElementIndex = maxElementIndex;

            // case: no elements specified - take entire layer
                if(*pStr == ';')
=======
            while(pStr < pEnd)
>>>>>>> 67c89d4f
            {
                // read layer Index
                uint64 layerIndex = ParseIndex(pStr, map.NumLayers() - 1);

<<<<<<< HEAD
            // case: elements specified
                else if(*pStr == ',')
            {
                ++pStr;
                fromElementIndex = toElementIndex = ParseIndex(pStr, maxElementIndex);

                // interval of elements
                    if(*pStr == ':')
=======
                // read element index
                uint64 fromElementIndex = 0;
                uint64 maxElementIndex = map.GetLayer(layerIndex).Size() - 1;
                uint64 toElementIndex = maxElementIndex;

                // case: no elements specified - take entire layer
                if(*pStr == ';')
                {
                    ++pStr;
                }

                // case: elements specified
                else if(*pStr == ',')
>>>>>>> 67c89d4f
                {
                    ++pStr;
                    fromElementIndex = toElementIndex = ParseIndex(pStr, maxElementIndex);

<<<<<<< HEAD
                        if(toElementIndex < fromElementIndex)
=======
                    // interval of elements
                    if(*pStr == ':')
>>>>>>> 67c89d4f
                    {
                        ++pStr;
                        toElementIndex = ParseIndex(pStr, maxElementIndex);

                        if(toElementIndex < fromElementIndex)
                        {
                            throw std::runtime_error("bad format in coordinate list definition string");
                        }
                    }
                }

                // add the coordinates to the list
                AddCoordinates(coordinateList, layerIndex, fromElementIndex, toElementIndex);
            }
        }
        }

        return coordinateList;
    }

    layers::CoordinateList GetCoordinateList(const layers::Map& map, uint64 layerIndex)
    {
        return GetCoordinateList(layerIndex, 0, map.GetLayer(layerIndex).Size()-1);
    }

    layers::CoordinateList GetCoordinateList(uint64 layerIndex, uint64 fromElementIndex, uint64 toElementIndex)
    {
        layers::CoordinateList coordinateList;
        AddCoordinates(coordinateList, layerIndex, fromElementIndex, toElementIndex);
        return coordinateList;
    }
}<|MERGE_RESOLUTION|>--- conflicted
+++ resolved
@@ -73,7 +73,6 @@
     layers::CoordinateList GetCoordinateList(const layers::Map& map, const std::string& coordinateListString)
     {
         layers::CoordinateList coordinateList;
-<<<<<<< HEAD
 
         // special case for 'e' when map has just 1 layer (the input layer)
         if (coordinateListString == "e" && map.NumLayers() == 1)
@@ -84,67 +83,34 @@
 
         if(map.NumLayers() > 0)
         {
-        const char* pStr = coordinateListString.c_str();
-        const char* pEnd = pStr + coordinateListString.size();
-
-            while(pStr < pEnd)
-=======
-
-        if(map.NumLayers() > 0)
->>>>>>> 67c89d4f
-        {
             const char* pStr = coordinateListString.c_str();
             const char* pEnd = pStr + coordinateListString.size();
 
-<<<<<<< HEAD
-            // read element index
-            uint64 fromElementIndex = 0;
-            uint64 maxElementIndex = map.GetLayer(layerIndex).Size() - 1; // Fails when layer has size 0
-            uint64 toElementIndex = maxElementIndex;
 
-            // case: no elements specified - take entire layer
-                if(*pStr == ';')
-=======
             while(pStr < pEnd)
->>>>>>> 67c89d4f
             {
                 // read layer Index
                 uint64 layerIndex = ParseIndex(pStr, map.NumLayers() - 1);
-
-<<<<<<< HEAD
-            // case: elements specified
-                else if(*pStr == ',')
-            {
-                ++pStr;
-                fromElementIndex = toElementIndex = ParseIndex(pStr, maxElementIndex);
-
-                // interval of elements
-                    if(*pStr == ':')
-=======
+                
                 // read element index
                 uint64 fromElementIndex = 0;
-                uint64 maxElementIndex = map.GetLayer(layerIndex).Size() - 1;
+                uint64 maxElementIndex = map.GetLayer(layerIndex).Size() - 1; // Fails when layer has size 0
                 uint64 toElementIndex = maxElementIndex;
-
+                
                 // case: no elements specified - take entire layer
                 if(*pStr == ';')
                 {
                     ++pStr;
                 }
-
+                
                 // case: elements specified
                 else if(*pStr == ',')
->>>>>>> 67c89d4f
                 {
                     ++pStr;
                     fromElementIndex = toElementIndex = ParseIndex(pStr, maxElementIndex);
 
-<<<<<<< HEAD
-                        if(toElementIndex < fromElementIndex)
-=======
                     // interval of elements
                     if(*pStr == ':')
->>>>>>> 67c89d4f
                     {
                         ++pStr;
                         toElementIndex = ParseIndex(pStr, maxElementIndex);
@@ -160,11 +126,10 @@
                 AddCoordinates(coordinateList, layerIndex, fromElementIndex, toElementIndex);
             }
         }
-        }
-
+        
         return coordinateList;
     }
-
+    
     layers::CoordinateList GetCoordinateList(const layers::Map& map, uint64 layerIndex)
     {
         return GetCoordinateList(layerIndex, 0, map.GetLayer(layerIndex).Size()-1);
