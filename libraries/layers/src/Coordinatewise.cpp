////////////////////////////////////////////////////////////////////////////////////////////////////
//
//  Project:  [projectName]
//  File:     Coordinatewise.cpp (layers)
//  Authors:  Ofer Dekel
//
//  [copyright]
//
////////////////////////////////////////////////////////////////////////////////////////////////////

#include "Coordinatewise.h"

// stl
#include <stdexcept>
#include <string>

namespace layers
{
    const int Coordinatewise::_currentVersion;
    std::string addOperationName = "Add";
    std::string multiplyOperationName = "Multiply";

    Coordinatewise::Coordinatewise(double value, Coordinate coordinate, OperationType operationType) : _operationType(operationType)
    {
        _values.push_back(value);
        _inputCoordinates.push_back(coordinate);
    }

    Coordinatewise::Coordinatewise(const std::vector<double>& values, const CoordinateList& coordinates, OperationType operationType) : _operationType(operationType)
<<<<<<< HEAD
        {
        _values = values;
        _inputCoordinates = coordinates;
        }

    const std::string Coordinatewise::GetOperationName(OperationType type)
        {
=======
    {
        _values = values;
        _inputCoordinates = coordinates;
    }

    const std::string Coordinatewise::GetOperationName(OperationType type)
    {
>>>>>>> 67c89d4f
        switch(type)
        {
        case OperationType::add:
            return addOperationName;
        case OperationType::multiply:
            return multiplyOperationName;
        }

        throw std::runtime_error("unrecognized operation type");
    }

    Coordinatewise::OperationType Coordinatewise::GetOperationType(const std::string& name)
    {
        if(name == addOperationName)
        {
            return OperationType::add;
        }
        else if(name == multiplyOperationName)
        {
            return OperationType::multiply;
        }
        else
        {
            throw std::runtime_error("unrecognized operation type");
        }
    }

    std::function<double(double, double)> Coordinatewise::GetOperation(OperationType type)
    {
        switch(type)
        {
        case OperationType::add:
            return std::plus<double>();
        case OperationType::multiply:
            return std::multiplies<double>();
<<<<<<< HEAD
    }

        throw std::runtime_error("unrecognized operation type");
    }

=======
        }

        throw std::runtime_error("unrecognized operation type");
    }

>>>>>>> 67c89d4f
    Coordinatewise::OperationType Coordinatewise::GetOperationType() const
    {
        return _operationType;
    }

    uint64 Coordinatewise::Size() const
    {
        return _inputCoordinates.size();
    }

    void Coordinatewise::Compute(const std::vector<std::vector<double>>& inputs, std::vector<double>& outputs) const
    {
        auto operation = GetOperation(_operationType);

        for(uint64 k=0; k<_values.size(); ++k)
        {
            Coordinate coordinate = _inputCoordinates[k];
<<<<<<< HEAD
            double input = inputs[coordinate.GetLayerIndex()][coordinate.GetElementIndex()];
            outputs[k] = operation(_values[k], input);
=======
            double input = outputs[coordinate.GetLayerIndex()][coordinate.GetElementIndex()];
            outputs[layerIndex][k] = operation(_values[k], input);
>>>>>>> 67c89d4f
        }
    }

    Layer::InputCoordinateIterator Coordinatewise::GetInputCoordinates(uint64 index) const
    {
        return Layer::InputCoordinateIterator(_inputCoordinates.cbegin()+index, _inputCoordinates.cbegin()+index+1);
    }

    const char* Coordinatewise::GetTypeName()
    {
        return "Coordinatewise";
    }

    const char* Coordinatewise::GetRuntimeTypeName() const
    {
        return GetTypeName();
    }

    void Coordinatewise::Read(utilities::XMLDeserializer& deserializer)
    {
        int version = 0;
        std::string operationName;
        deserializer.Deserialize("version", version);
        if (version == 1)
        {
            deserializer.Deserialize("operationType", operationName);
            _operationType = GetOperationType(operationName);
            deserializer.Deserialize("values", _values);
            deserializer.Deserialize("coordinates", _inputCoordinates);
<<<<<<< HEAD
    }
        else
    {
            throw std::runtime_error("unsupported version: " + std::to_string(version));
    }
    }

    void Coordinatewise::Write(utilities::XMLSerializer& serializer) const
=======
        }
        else
>>>>>>> 67c89d4f
        {
        serializer.Serialize("version", _currentVersion);
        serializer.Serialize("operationType", GetOperationName(_operationType));
        serializer.Serialize("values", _values);
        serializer.Serialize("coordinates", _inputCoordinates);
    }

    void Coordinatewise::Write(utilities::XMLSerializer& serializer) const
    {
        serializer.Serialize("version", _currentVersion);
        serializer.Serialize("operationType", GetOperationName(_operationType));
        serializer.Serialize("values", _values);
        serializer.Serialize("coordinates", _inputCoordinates);
    }
}

<|MERGE_RESOLUTION|>--- conflicted
+++ resolved
@@ -27,15 +27,6 @@
     }
 
     Coordinatewise::Coordinatewise(const std::vector<double>& values, const CoordinateList& coordinates, OperationType operationType) : _operationType(operationType)
-<<<<<<< HEAD
-        {
-        _values = values;
-        _inputCoordinates = coordinates;
-        }
-
-    const std::string Coordinatewise::GetOperationName(OperationType type)
-        {
-=======
     {
         _values = values;
         _inputCoordinates = coordinates;
@@ -43,7 +34,6 @@
 
     const std::string Coordinatewise::GetOperationName(OperationType type)
     {
->>>>>>> 67c89d4f
         switch(type)
         {
         case OperationType::add:
@@ -79,19 +69,13 @@
             return std::plus<double>();
         case OperationType::multiply:
             return std::multiplies<double>();
-<<<<<<< HEAD
-    }
 
-        throw std::runtime_error("unrecognized operation type");
-    }
-
-=======
         }
 
         throw std::runtime_error("unrecognized operation type");
     }
 
->>>>>>> 67c89d4f
+
     Coordinatewise::OperationType Coordinatewise::GetOperationType() const
     {
         return _operationType;
@@ -109,13 +93,8 @@
         for(uint64 k=0; k<_values.size(); ++k)
         {
             Coordinate coordinate = _inputCoordinates[k];
-<<<<<<< HEAD
             double input = inputs[coordinate.GetLayerIndex()][coordinate.GetElementIndex()];
             outputs[k] = operation(_values[k], input);
-=======
-            double input = outputs[coordinate.GetLayerIndex()][coordinate.GetElementIndex()];
-            outputs[layerIndex][k] = operation(_values[k], input);
->>>>>>> 67c89d4f
         }
     }
 
@@ -145,26 +124,13 @@
             _operationType = GetOperationType(operationName);
             deserializer.Deserialize("values", _values);
             deserializer.Deserialize("coordinates", _inputCoordinates);
-<<<<<<< HEAD
-    }
-        else
-    {
-            throw std::runtime_error("unsupported version: " + std::to_string(version));
-    }
-    }
-
-    void Coordinatewise::Write(utilities::XMLSerializer& serializer) const
-=======
         }
         else
->>>>>>> 67c89d4f
         {
-        serializer.Serialize("version", _currentVersion);
-        serializer.Serialize("operationType", GetOperationName(_operationType));
-        serializer.Serialize("values", _values);
-        serializer.Serialize("coordinates", _inputCoordinates);
+            throw std::runtime_error("unsupported version: " + std::to_string(version));
+        }
     }
-
+    
     void Coordinatewise::Write(utilities::XMLSerializer& serializer) const
     {
         serializer.Serialize("version", _currentVersion);
