////////////////////////////////////////////////////////////////////////////////////////////////////
//
//  Project:  Embedded Machine Learning Library (EMLL)
//  File:     Feature.cpp (features)
//  Authors:  Chuck Jacobs
//
////////////////////////////////////////////////////////////////////////////////////////////////////

#include "Feature.h"
#include "InputFeature.h"
#include "StringUtil.h"

// utilities
#include "Exception.h"

// stl
#include <cassert>
#include <algorithm>
#include <stdexcept>
#include <unordered_map>

namespace features
{
    //
    // feature base class
    //
    int Feature::_instanceCount = 0;
    std::unordered_map<std::string, Feature::CreateFunction> Feature::_createTypeMap;

    Feature::Feature(const std::vector<Feature*>& inputs) : _isDirty(true), _inputFeatures(inputs)
    {
        using std::to_string;
        // create id
        _instanceId = _instanceCount;
        ++_instanceCount;
        _id = "f_" + to_string(_instanceId);
        
        for(auto input: inputs)
        {
            input->AddDependent(this);
        }
    }

    Feature::Feature(std::string id, const std::vector<Feature*>& inputs) : _id(id), _isDirty(true), _inputFeatures(inputs) 
    {
        // TODO: ensure id is unique --- how?
        _instanceId = _instanceCount;
        ++_instanceCount;
        for(auto input: inputs)
        {
            input->AddDependent(this);
        }
    }

    std::vector<double> Feature::GetOutput() const
    {
        if (IsDirty() || _cachedValue.size() == 0)
        {
            _cachedValue = ComputeOutput();
            _isDirty = false; // Note: we don't call SetDirtyFlag(false) here, as that will start a cascade of SetDirtyFlag calls
        }

        return _cachedValue;
    }

    void Feature::Reset()
    {
        SetDirtyFlag(true);
        for (auto& f : _dependents)
        {
            f->Reset();
        }
    }

    size_t Feature::GetWarmupTime() const
    {
        size_t maxTime = 0;
        for (const auto& inputFeature : _inputFeatures)
        {
            maxTime = std::max(maxTime, inputFeature->GetWarmupTime());
        }
        return maxTime;
    }

    std::vector<std::string> Feature::GetDescription() const
    {
        std::vector<std::string> result;
        result.reserve(_inputFeatures.size() + 2);

        // Write out our id and type
        result.push_back(Id());
        result.push_back(FeatureType());

        // Write out ids of everybody I depend on
        for (const auto& inputFeature : _inputFeatures)
        {
            result.push_back(inputFeature->Id());
        }
        
        // Now add subclass-specific parts
        AddToDescription(result);
        return result;
    }

    std::vector<std::string> Feature::GetColumnDescriptions() const
    {
        using std::to_string;
        std::vector<std::string> result;
        auto size = GetOutputDimension();
        for (int index = 0; index < size; index++)
        {
            result.push_back(FeatureType() + "_" + to_string(index));
        }
        return result;
    }

    const std::vector<Feature*>& Feature::GetInputFeatures() const
    {
        return _inputFeatures;
    }

    std::vector<std::string> Feature::GetRegisteredTypes()
    {
        std::vector<std::string> result;
        for (const auto& entry : _createTypeMap)
        {
            result.push_back(entry.first);
        }
        return result;
    }

    void Feature::RegisterCreateFunction(std::string class_name, CreateFunction create_fn)
    {
        _createTypeMap[class_name] = create_fn;
    }

    // Adds a feature to our list of dependent features.
    // We need to keep track of dependents for two reasons:
    //   1) traversing the whole graph (not just the active graph)
    //   2) propagating the 'dirty' flag when new input arrives  
    void Feature::AddDependent(Feature* f)
    {
        _dependents.push_back(f);
    }

    void Feature::SetDirtyFlag(bool dirty) const
    {
        _isDirty = dirty;
        if (dirty) // Propagate dirtyness
        {
            for (auto& f : _dependents)
            {
                assert(f != nullptr);
                f->SetDirtyFlag(true);
            }
        }
    }
    
    std::unique_ptr<Feature> Feature::FromDescription(const std::vector<std::string>& description, Feature::FeatureMap& previousFeatures)
    {
        std::string featureId = TrimString(description[0]);
        std::string featureClass = TrimString(description[1]);

        if(previousFeatures.find(featureId) != previousFeatures.end())
        {
<<<<<<< HEAD
            throw utilities::Exception(utilities::ExceptionErrorCodes::badStringFormat, "Error deserializing feature description: non-unique ID " + featureId);
=======
            throw utilities::InputException(utilities::InputExceptionErrors::badStringFormat, "Error deserializing feature description: non-unique ID " + featureId);
>>>>>>> a0b0f872
        }
        
        auto createFunction = _createTypeMap[featureClass];
        if (createFunction == nullptr)
        {
<<<<<<< HEAD
            throw utilities::Exception(utilities::ExceptionErrorCodes::badStringFormat, "Error deserializing feature description: unknown feature type '" + featureClass + "'");
=======
            throw utilities::InputException(utilities::InputExceptionErrors::badStringFormat, "Error deserializing feature description: unknown feature type '" + featureClass + "'");
>>>>>>> a0b0f872
        }
        return createFunction(description, previousFeatures);
    }
}<|MERGE_RESOLUTION|>--- conflicted
+++ resolved
@@ -163,21 +163,13 @@
 
         if(previousFeatures.find(featureId) != previousFeatures.end())
         {
-<<<<<<< HEAD
-            throw utilities::Exception(utilities::ExceptionErrorCodes::badStringFormat, "Error deserializing feature description: non-unique ID " + featureId);
-=======
             throw utilities::InputException(utilities::InputExceptionErrors::badStringFormat, "Error deserializing feature description: non-unique ID " + featureId);
->>>>>>> a0b0f872
         }
         
         auto createFunction = _createTypeMap[featureClass];
         if (createFunction == nullptr)
         {
-<<<<<<< HEAD
-            throw utilities::Exception(utilities::ExceptionErrorCodes::badStringFormat, "Error deserializing feature description: unknown feature type '" + featureClass + "'");
-=======
             throw utilities::InputException(utilities::InputExceptionErrors::badStringFormat, "Error deserializing feature description: unknown feature type '" + featureClass + "'");
->>>>>>> a0b0f872
         }
         return createFunction(description, previousFeatures);
     }
