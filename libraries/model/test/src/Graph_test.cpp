//
// Graph tests
//

#include "Graph_test.h"

// model
#include "Model.h"
#include "ModelTransformer.h"
#include "ValueSelectorNode.h"
#include "ExtremalValueNode.h"
#include "InputNode.h"
#include "OutputNode.h"
#include "InputPort.h"
#include "OutputPort.h"

// nodes
#include "ConstantNode.h"
#include "MovingAverageNode.h"

// common
#include "LoadModel.h"

// testing
#include "testing.h"

// stl
#include <iostream>
#include <unordered_map>

void NodePrinter(const model::Node& node)
{
    bool isFirstInputPort = true;
    std::cout << "node_" << node.GetId() << " = " << node.GetRuntimeTypeName() << "(";
    for (const auto& inputPort : node.GetInputPorts())
    {
        std::cout << (isFirstInputPort ? "" : ", ");
        isFirstInputPort = false;

        auto elements = inputPort->GetInputElements();
        if (elements.NumRanges() > 1)
        {
            std::cout << "{";
        }

        bool isFirstRange = true;
        for (const auto& range : elements.GetRanges())
        {
            std::cout << (isFirstRange ? "" : ", ");
            isFirstRange = false;

            auto port = range.ReferencedPort();
            std::cout << "node_" << port->GetNode()->GetId() << "." << port->GetName();
            if (!range.IsFullPortRange())
            {
                auto start = range.GetStartIndex();
                auto size = range.Size();
                std::cout << "[" << start << ":" << (start + size) << "]";
            }
        }

        if (elements.NumRanges() > 1)
        {
            std::cout << "}";
        }
    }
    std::cout << ")" << std::endl;
};

void PrintGraph(const model::Model& graph)
{
    graph.Visit(NodePrinter);
}

void PrintGraphIterator(const model::Model& graph)
{
    auto iter = graph.GetNodeIterator();
    while (iter.IsValid())
    {
        NodePrinter(*iter.Get());
        iter.Next();
    }
}

void PrintGraph(const model::Model& graph, const model::Node* output)
{
    graph.Visit(NodePrinter, output);
}

void TestStaticGraph()
{
    // Create a simple computation graph
    model::Model g;
    auto in = g.AddNode<model::InputNode<double>>(3);
    auto maxAndArgMax = g.AddNode<model::ArgMaxNode<double>>(in->output);
    auto minAndArgMin = g.AddNode<model::ArgMinNode<double>>(in->output);
    auto condition = g.AddNode<nodes::ConstantNode<bool>>(true);
    auto valSelector = g.AddNode<model::ValueSelectorNode<double>>(condition->output, maxAndArgMax->val, minAndArgMin->val);
    auto indexSelector = g.AddNode<model::ValueSelectorNode<int>>(condition->output, maxAndArgMax->argVal, minAndArgMin->argVal);

    //
    // Print various subgraphs
    //
    std::cout << "\nFullGraph:" << std::endl;
    PrintGraph(g);

    std::cout << "\nGraph necessary for selected value:" << std::endl;
    PrintGraph(g, valSelector);

    std::cout << "\nGraph necessary for selected index:" << std::endl;
    PrintGraph(g, indexSelector);

    //
    // Compute outputs of various nodes
    //
    // Set the input node's current values
    std::vector<double> inputValues = { 0.5, 0.25, 0.75 };
    in->SetInput(inputValues);

    std::cout << "\nComputing output of Input node" << std::endl;
    auto output1 = g.ComputeOutput(in->output);
    for (auto x : output1)
        std::cout << x << "  ";
    std::cout << std::endl;

    std::cout << "\nComputing output of condition node" << std::endl;
    auto conditionOutput = g.ComputeOutput(condition->output);
    for (auto x : conditionOutput)
        std::cout << x << "  ";
    std::cout << std::endl;

    // std::cout << "\nComputing output of ArgMax node" << std::endl;
    // auto maxOutput = g.ComputeOutput(maxAndArgMax->val);
    // for(auto x: maxOutput) std::cout << x << "  ";
    // std::cout << std::endl;

    std::cout << "\nComputing output of valSelector node" << std::endl;
    auto output3 = g.ComputeOutput(valSelector->output);
    for (auto x : output3)
        std::cout << x << "  ";
    std::cout << std::endl;
    testing::ProcessTest("Testing min value", testing::IsEqual(output3[0], 0.75));

    std::cout << "\nComputing output of indexSelector node" << std::endl;
    auto output4 = g.ComputeOutput(indexSelector->output);
    for (auto x : output4)
        std::cout << x << "  ";
    std::cout << std::endl;
    testing::ProcessTest("Testing min index", testing::IsEqual(output4[0], 2));
}

model::Model GetCompoundGraph()
{
    model::Model g;
    auto in = g.AddNode<model::InputNode<double>>(3);
    auto minAndArgMin = g.AddNode<model::ArgMinNode<double>>(in->output);
    auto maxAndArgMax = g.AddNode<model::ArgMaxNode<double>>(in->output);
    auto meanMin = g.AddNode<nodes::MovingAverageNode<double>>(minAndArgMin->val, 8);
    auto meanMax = g.AddNode<nodes::MovingAverageNode<double>>(maxAndArgMax->val, 8);
    return g;
}

void TestNodeIterator()
{
    auto model = GetCompoundGraph();
    auto size1 = model.Size();
    auto size2 = 0;
    auto iter = model.GetNodeIterator();
    while (iter.IsValid())
    {
        ++size2;
        iter.Next();
    }
    testing::ProcessTest("Testing Size() and iterator count", size1 == size2);
    testing::ProcessTest("Testing Size() and known node count", size1 == 5);

    std::cout << std::endl << std::endl;
}

void TestExampleGraph()
{
<<<<<<< HEAD
    auto model = common::LoadModel("");
=======
    auto model = common::LoadModelGraph("[1]");
>>>>>>> f595c0e8
    PrintGraph(model);

    auto inputNodes = model.GetNodesByType<model::InputNode<double>>();
    std::cout << "# input nodes: " << inputNodes.size() << std::endl;
}

void TestInputRouting1()
{
    // Create a simple computation graph that computes both min and max and concatenates them
    // model::Model model;

    // auto in = model.AddNode<model::InputNode<double>>(3);

    // auto minAndArgMin = model.AddNode<model::ArgMinNode<double>>(in->output);
    // auto maxAndArgMax = model.AddNode<model::ArgMaxNode<double>>(in->output);
    // model::PortRangeList ranges = { { minAndArgMin->val, 0}, {maxAndArgMax->val, 0} };
    // model::PortRangeList ranges2 = { { minAndArgMin->val, 0}, {in->output, 1, 2} };

    // auto minAndMax = model.AddNode<model::CombinerNode<double>>(ranges);
    // auto minAndTail = model.AddNode<model::CombinerNode<double>>(ranges2);

    // set some example input and read the output
    // std::vector<double> inputValues = { 0.5, 0.25, 0.75 };
    // in->SetInput(inputValues);
    // auto output = model.ComputeOutput(minAndMax->output);

    // testing::ProcessTest("Testing combine node", testing::IsEqual(output[0], 0.25));
    // testing::ProcessTest("Testing combine node", testing::IsEqual(output[1], 0.75));

    // auto output2 = model.ComputeOutput(minAndTail->output);
    // std::cout << "size: " << output2.size() << std::endl;
    // for (auto val : output2) std::cout << val << "  ";
    // std::cout << std::endl;
}

void TestInputRouting2()
{
    // Create a simple computation graph that computes both min and max and concatenates them
    model::Model model;

    auto in = model.AddNode<model::InputNode<double>>(3);
    model::PortElements<double> range = { in->output, 0, 2 };
    model::PortElements<double> ranges = { { in->output, 0 }, { in->output, 2 } };

    auto minAndArgMin1 = model.AddNode<model::ArgMinNode<double>>(in->output); // a "standard" node that takes its input from an output port
    auto minAndArgMin2 = model.AddNode<model::ArgMinNode<double>>(range);      // a node that takes its input from a range --- a subset of outputs from a port
    auto minAndArgMin3 = model.AddNode<model::ArgMinNode<double>>(ranges);     // a node that takes its input from a "group" --- an arbitrary set of outputs from other ports

    auto minAndArgMin4 = model.AddNode<model::ArgMinNode<double>>(model::PortElements<double>(in->output, 0, 2));
    auto minAndArgMin5 = model.AddNode<model::ArgMinNode<double>>(model::PortElements<double>{ { in->output, 0 }, { in->output, 0, 2 } });
    auto minAndArgMin6 = model.AddNode<model::ArgMinNode<double>>(model::PortElements<double>{ { in->output, 0 }, { in->output, 0, 2 }, { minAndArgMin1->val, 0, 1 } });

    //// set some example input and read the output
    std::vector<double> inputValues = { 0.5, 0.25, 0.75 };
    in->SetInput(inputValues);

    auto output1 = model.ComputeOutput(minAndArgMin1->val);
    auto output2 = model.ComputeOutput(minAndArgMin2->val);
    auto output3 = model.ComputeOutput(minAndArgMin3->val);
    auto output4 = model.ComputeOutput(minAndArgMin4->val);
    //    auto output5 = model.ComputeOutput(minAndArgMin5->val);

    std::cout << "output1: " << output1[0] << ", output2: " << output2[0] << ", output3: " << output3[0] << ", output4: " << output4[0] << std::endl; // ", output5: " << output5[0] << std::endl;

    testing::ProcessTest("testing combine node", testing::IsEqual(output1[0], 0.25));
    testing::ProcessTest("testing combine node", testing::IsEqual(output2[0], 0.25));
    testing::ProcessTest("testing combine node", testing::IsEqual(output3[0], 0.5));
    testing::ProcessTest("testing combine node", testing::IsEqual(output4[0], output2[0]));
}

//
// Placeholder for test function that creates a graph using dynamic-creation routines
//

void TestCopyGraph()
{
    // Create a simple computation graph
    model::Model model;
    auto in = model.AddNode<model::InputNode<double>>(3);
    auto maxAndArgMax = model.AddNode<model::ArgMaxNode<double>>(in->output);
    auto minAndArgMin = model.AddNode<model::ArgMinNode<double>>(in->output);
    auto condition = model.AddNode<nodes::ConstantNode<bool>>(true);
    auto valSelector = model.AddNode<model::ValueSelectorNode<double>>(condition->output, maxAndArgMax->val, minAndArgMin->val);
    auto indexSelector = model.AddNode<model::ValueSelectorNode<int>>(condition->output, maxAndArgMax->argVal, minAndArgMin->argVal);

    // Now make a copy
    model::TransformContext context;
    model::ModelTransformer transformer;
    auto newModel = transformer.CopyModel(model, context);

    // Print them both:
    std::cout << "\n\nOld graph" << std::endl;
    std::cout << "---------" << std::endl;
    PrintGraph(model);

    std::cout << "\n\nCopied graph" << std::endl;
    std::cout << "---------" << std::endl;
    PrintGraph(newModel);
}

void TestRefineGraph()
{
    // Create a simple computation graph
    model::Model model;

    auto inputNode = model.AddNode<model::InputNode<double>>(2);
    model::PortElements<double> inputValue = { inputNode->output, 0 };
    model::PortElements<double> inputThresh = { inputNode->output, 1 };

    auto value1 = model.AddNode<nodes::ConstantNode<double>>(std::vector<double>{ 1.0, 2.0, 3.0 });
    auto value2 = model.AddNode<nodes::ConstantNode<double>>(std::vector<double>{ 100.0, 200.0, 300.0 });
    auto outputNode = model.AddNode<model::SelectIfLessNode<double>>(inputValue, inputThresh, value1->output, value2->output);

    // Now transform it
    model::TransformContext context;
    model::ModelTransformer transformer;
    auto newModel = transformer.CopyModel(model, context);

    // Print both graphs
    std::cout << "\n\nOld graph" << std::endl;
    std::cout << "---------" << std::endl;
    PrintGraph(model);

    std::cout << "\n\nRefined graph" << std::endl;
    std::cout << "---------" << std::endl;
    PrintGraph(newModel);

    // Now run data through the graphs and make sure they agree
    auto newInputNode = transformer.GetCorrespondingInputNode(inputNode);
    auto newOutputs = transformer.GetCorrespondingOutputs(model::PortElements<double>{ outputNode->output });

    std::vector<std::vector<double>> inputValues = { { 1.0, 2.0 }, { 1.0, 0.5 }, { 2.0, 4.0 } };
    for (const auto& inputValue : inputValues)
    {
        inputNode->SetInput(inputValue);
        auto output = model.ComputeOutput(outputNode->output);

        newInputNode->SetInput(inputValue);
        auto newOutputPortUntyped = newOutputs.GetElement(0).ReferencedPort(); // need typed port
        auto newOutputPort = dynamic_cast<const model::OutputPort<double>*>(newOutputPortUntyped);
        assert(newOutputPort != nullptr);
        auto newOutput = newModel.ComputeOutput(*newOutputPort);

        testing::ProcessTest("testing refined graph", testing::IsEqual(output[0], newOutput[0]));
        testing::ProcessTest("testing refined graph", testing::IsEqual(output[1], newOutput[1]));
        testing::ProcessTest("testing refined graph", testing::IsEqual(output[2], newOutput[2]));
    }
}

// Define new node that splits its outputs when refined
template <typename ValueType>
class SplittingNode : public model::Node
{
public:
    SplittingNode() : Node({ &_input }, { &_output }), _input(this, {}, inputPortName), _output(this, outputPortName, 0){};
    SplittingNode(const model::PortElements<ValueType>& input) : Node({ &_input }, { &_output }), _input(this, input, inputPortName), _output(this, outputPortName, input.Size()){};

    static std::string GetTypeName() { return utilities::GetCompositeTypeName<ValueType>("SplittingNode"); }
    virtual std::string GetRuntimeTypeName() const override { return GetTypeName(); }

    virtual void Copy(model::ModelTransformer& transformer) const override
    {
        auto newPortElements = transformer.TransformPortElements(_input.GetPortElements());
        auto newNode = transformer.AddNode<SplittingNode<ValueType>>(newPortElements);
        transformer.MapNodeOutput(output, newNode->output);
    }

    virtual bool Refine(model::ModelTransformer& transformer) const override
    {
        auto newPortElements = transformer.TransformPortElements(_input.GetPortElements());
        model::PortElements<ValueType> in1;
        model::PortElements<ValueType> in2;
        auto size = _input.Size();
        auto halfSize = size / 2;
        // split into two nodes, one which returns the first half, and one which returns the second half
        for (size_t index = 0; index < halfSize; ++index)
        {
            in1.Append(model::PortElements<ValueType>(newPortElements.GetElement(index)));
        }
        for (size_t index = halfSize; index < size; ++index)
        {
            in2.Append(model::PortElements<ValueType>(newPortElements.GetElement(index)));
        }
        auto newNode1 = transformer.AddNode<model::OutputNode<ValueType>>(in1);
        auto newNode2 = transformer.AddNode<model::OutputNode<ValueType>>(in2);
        model::PortElements<ValueType> elem1(newNode1->output);
        model::PortElements<ValueType> elem2(newNode2->output);
        model::PortElements<ValueType> newOutput({ elem1, elem2 });
        
        transformer.MapNodeOutput({ output }, newOutput);
        return true;
    }

    const model::OutputPort<ValueType>& output = _output;
    static constexpr const char* inputPortName = "input";
    static constexpr const char* outputPortName = "output";

protected:
    virtual void Compute() const override { _output.SetOutput(_input.GetValue()); }

private:
    model::InputPort<ValueType> _input;
    model::OutputPort<ValueType> _output;
};

void TestRefineSplitOutputs()
{
    // Create a simple computation graph
    model::Model model;
    auto inputNode = model.AddNode<model::InputNode<double>>(2);
    auto outputNode = model.AddNode<SplittingNode<double>>(inputNode->output);

    model::TransformContext context;
    model::ModelTransformer transformer;
    auto newModel = transformer.RefineModel(model, context);

    // Now run data through the graphs and make sure they agree
    auto newInputNode = transformer.GetCorrespondingInputNode(inputNode);
    auto newOutputs = transformer.GetCorrespondingOutputs(model::PortElements<double>{ outputNode->output });

    std::vector<std::vector<double>> inputValues = { { 1.0, 2.0 }, { 1.0, 0.5 }, { 2.0, 4.0 } };
    for (const auto& inputValue : inputValues)
    {
        inputNode->SetInput(inputValue);
        auto output = model.ComputeOutput(outputNode->output);

        newInputNode->SetInput(inputValue);
        auto newOutput = newModel.ComputeOutput(newOutputs);

        testing::ProcessTest("testing refined splitting graph", testing::IsEqual(output[0], newOutput[0]));
        testing::ProcessTest("testing refined splitting graph", testing::IsEqual(output[1], newOutput[1]));
    }
}<|MERGE_RESOLUTION|>--- conflicted
+++ resolved
@@ -179,11 +179,7 @@
 
 void TestExampleGraph()
 {
-<<<<<<< HEAD
-    auto model = common::LoadModel("");
-=======
-    auto model = common::LoadModelGraph("[1]");
->>>>>>> f595c0e8
+    auto model = common::LoadModel("[1]");
     PrintGraph(model);
 
     auto inputNodes = model.GetNodesByType<model::InputNode<double>>();
