--- conflicted
+++ resolved
@@ -92,10 +92,6 @@
             // die after too many iterations
             if(++iterationCount >= maxRefinementIterations)
             {
-<<<<<<< HEAD
-                auto uncompilableNodeName = GetUncompilableNodeName(currentModel, context);
-                throw utilities::LogicException(utilities::LogicExceptionErrors::illegalState, "More than 10 refinement iterations, uncompilable node: " + uncompilableNodeName);
-=======
                 std::string firstUncompilableNodeName;
                 auto uncompilableNode = FindUncompilableNodes(currentModel, context);
                 if(uncompilableNode.size() > 0)
@@ -103,7 +99,6 @@
                     firstUncompilableNodeName = uncompilableNode[0]->GetRuntimeTypeName();
                 }
                 throw utilities::LogicException(utilities::LogicExceptionErrors::illegalState, "More than " + std::to_string(maxRefinementIterations) + " refinement iterations, first uncompilable node: " + firstUncompilableNodeName);
->>>>>>> 28440608
             }
         }
         while(!_isModelCompilable);
