////////////////////////////////////////////////////////////////////////////////////////////////////
//
//  Project:  Embedded Machine Learning Library (EMLL)
//  File:     Port.h (model)
//  Authors:  Chuck Jacobs
//
////////////////////////////////////////////////////////////////////////////////////////////////////

#pragma once

// utilities
#include "UniqueId.h"
// #include "ISerializable.h"

// stl
#include <vector>
#include <memory>
#include <string>

/// <summary> model namespace </summary>
namespace model
{
    class Node;

    /// <summary> Port is the common base class for InputPort and OutputPort. </summary>
    class Port//: public utilities::ISerializable
    {
    public:
        virtual ~Port() = default;

        enum class PortType
        {
            None,
            Real,
            Integer,
            Categorical,
            Boolean
        };

        /// <summary> Returns the node the output port connected to this port belongs to </summary>
        ///
        /// <returns> The node the output port connected to this port belongs to </returns>
        const class Node* GetNode() const { return _node; }

        /// <summary> Returns the datatype of the output </summary>
        ///
        /// <returns> The datatype of the output </returns>
        PortType GetType() const { return _type; }

        /// <summary> Returns the dimensionality of the output </summary>
        ///
        /// <returns> The dimensionality of the output </returns>
        size_t Size() const { return _size; } // dimension

        /// <summary> Returns the name of this port </summary>
        ///
        /// <returns> The name of this port </returns>
        std::string GetName() const { return _name; }

        /// <summary> Maps from C++ type to PortType enum </summary>
        ///
        /// <typeparam name="ValueType"> The C++ type </typeparam>
        /// <returns> The corresponding PortType enum value </returns>
        template <typename ValueType>
<<<<<<< HEAD
        static PortType GetTypeCode();

        /// <summary> Gets the name of this type (for serialization). </summary>
        ///
        /// <returns> The name of this type. </returns>
        static std::string GetTypeName() { return "Port"; }

        /// <summary> Gets the name of this type (for serialization). </summary>
        ///
        /// <returns> The name of this type. </returns>
        virtual std::string GetRuntimeTypeName() const { return GetTypeName(); }

        /// Inherited from ISerializable
//        virtual utilities::ObjectDescription GetDescription() const override;

        virtual ~Port() = default;
=======
        static PortType GetPortType();
>>>>>>> cf2f7c0b

    protected:
        Port(const class Node* node, std::string name, PortType type, size_t size) : _node(node), _name(name), _type(type), _size(size) {}

    private:
        // _node keeps info on where the input is coming from
        const class Node* _node = nullptr;
        std::string _name;
        PortType _type = PortType::None;
        size_t _size = 0;
    };
}<|MERGE_RESOLUTION|>--- conflicted
+++ resolved
@@ -62,8 +62,7 @@
         /// <typeparam name="ValueType"> The C++ type </typeparam>
         /// <returns> The corresponding PortType enum value </returns>
         template <typename ValueType>
-<<<<<<< HEAD
-        static PortType GetTypeCode();
+        static PortType GetPortType();
 
         /// <summary> Gets the name of this type (for serialization). </summary>
         ///
@@ -78,11 +77,6 @@
         /// Inherited from ISerializable
 //        virtual utilities::ObjectDescription GetDescription() const override;
 
-        virtual ~Port() = default;
-=======
-        static PortType GetPortType();
->>>>>>> cf2f7c0b
-
     protected:
         Port(const class Node* node, std::string name, PortType type, size_t size) : _node(node), _name(name), _type(type), _size(size) {}
 
