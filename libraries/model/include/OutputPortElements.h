////////////////////////////////////////////////////////////////////////////////////////////////////
//
//  Project:  Embedded Machine Learning Library (EMLL)
//  File:     OutputPortElements.h (model)
//  Authors:  Chuck Jacobs
//
////////////////////////////////////////////////////////////////////////////////////////////////////

#pragma once

#include "Port.h"
#include "OutputPort.h"

// utilities
#include "ISerializable.h"

// stl
#include <vector>
#include <cassert>

/// <summary> model namespace </summary>
namespace model
{
    class Node;

    /// <summary> Represents a reference to a single element in another node's output </summary>
    class OutputPortElement
    {
    public:
        /// <summary> Creates an OutputPortElement representing a single value from a given port </summary>
        ///
        /// <param name="port"> The port to take a value from </param>
        /// <param name="index"> The index of the value </param>
        OutputPortElement(const OutputPortBase& port, size_t index);

        /// <summary> Returns the type of the values referenced </summary>
        ///
        /// <returns> The type of the values referenced </returns>
        Port::PortType GetType() const { return _referencedPort->GetType(); }

        /// <summary> The index of the element this range refers to </summary>
        ///
        /// <returns> The index of the element this range refers to </returns>
        size_t GetIndex() const { return _index; }

        /// <summary> The port this range refers to </summary>
        ///
        /// <returns> The port this range refers to </returns>
        const OutputPortBase* ReferencedPort() const { return _referencedPort; }

    private:
        const OutputPortBase* _referencedPort;
        size_t _index;
    };

    /// <summary> Represents a contiguous set of values from an output port </summary>
    class OutputPortRange : public utilities::ISerializable
    {
    public:
        OutputPortRange() = default;

        /// <summary> Creates an OutputPortRange representing all the values from a given port </summary>
        ///
        /// <param name="port"> The port to take values from </param>
        OutputPortRange(const OutputPortBase& port);

        /// <summary> Creates an OutputPortRange representing a single value from a given port </summary>
        ///
        /// <param name="port"> The port to take a value from </param>
        /// <param name="index"> The index of the value </param>
        OutputPortRange(const OutputPortBase& port, size_t index);

        /// <summary> Creates an OutputPortRange representing a range of values from a given port </summary>
        ///
        /// <param name="port"> The port to take a value from </param>
        /// <param name="startIndex"> The index of the first value to take </param>
        /// <param name="numValues"> The number of values to take </param>
        OutputPortRange(const OutputPortBase& port, size_t startIndex, size_t numValues);

        /// <summary> Returns the type of the values referenced </summary>
        ///
        /// <returns> The type of the values referenced </returns>
        Port::PortType GetType() const { return _referencedPort->GetType(); }

        /// <summary> The dimensionality of the output </summary>
        ///
        /// <returns> The dimensionality of the output </returns>
        size_t Size() const;

        /// <summary> The index of the first element this range refers to </summary>
        ///
        /// <returns> The index of the first element this range refers to </returns>
        size_t GetStartIndex() const;

        /// <summary> The port this range refers to </summary>
        ///
        /// <returns> The port this range refers to </returns>
        const OutputPortBase* ReferencedPort() const { return _referencedPort; }

        /// <summary> Indicates if this range consists of the entire port's output </summary>
        ///
        /// <returns> true if this range spans the port's entire range </returns>
        bool IsFullPortRange() const;

        /// <summary> Gets the name of this type (for serialization). </summary>
        ///
        /// <returns> The name of this type. </returns>
        static std::string GetTypeName() { return "OutputPortRange"; }

        /// <summary> Gets the name of this type (for serialization). </summary>
        ///
        /// <returns> The name of this type. </returns>
        virtual std::string GetRuntimeTypeName() const override { return GetTypeName(); }

        /// <summary> Writes to a Serializer. </summary>
        ///
        /// <param name="serializer"> The serializer. </param>
        virtual void Serialize(utilities::Serializer& serializer) const override;

        /// <summary> Reads from a Deserializer. </summary>
        ///
        /// <param name="deserializer"> The deserializer. </param>
        /// <param name="context"> The serialization context. </param>
        virtual void Deserialize(utilities::Deserializer& serializer, utilities::SerializationContext& context) override;

    private:
        const OutputPortBase* _referencedPort = nullptr;
        size_t _startIndex = 0;
        size_t _numValues = 0;
        bool _isFixedSize = true;
    };

    /// <summary> Represents a set of values from one or more output ports </summary>
    class OutputPortElementsUntyped : public utilities::ISerializable
    {
    public:
        /// <summary> Creates an OutputPortElementsUntyped representing all the values from a given port </summary>
        ///
        /// <param name="port"> The port to take values from </param>
        OutputPortElementsUntyped(const OutputPortBase& port);

        /// <summary> Creates an OutputPortElementsUntyped representing a single value from a given port </summary>
        ///
        /// <param name="port"> The port to take a value from </param>
        /// <param name="index"> The index of the value </param>
        OutputPortElementsUntyped(const OutputPortBase& port, size_t startIndex);

        /// <summary> Creates an OutputPortElementsUntyped representing a range of values from a given port </summary>
        ///
        /// <param name="port"> The port to take a value from </param>
        /// <param name="startIndex"> The index of the first value to take </param>
        /// <param name="numValues"> The number of values to take </param>
        OutputPortElementsUntyped(const OutputPortBase& port, size_t startIndex, size_t numValues);

        /// <summary> Creates an OutputPortElementsUntyped from an OutputPortRange </summary>
        ///
        /// <param name="range"> The range to get values from </param>
        OutputPortElementsUntyped(const OutputPortRange& range);

        /// <summary> Creates an OutputPortElementsUntyped from a set of OutputPortRange </summary>
        ///
        /// <param name="range"> The ranges to get values from </param>
        OutputPortElementsUntyped(const std::vector<OutputPortRange>& ranges);

        /// <summary> The dimensionality of the output </summary>
        ///
        /// <returns> The dimensionality of the output </returns>
        size_t Size() const { return _size; }

        /// <summary> The number of ranges in this list </summary>
        ///
        /// <returns> The number of ranges in this list </returns>
        size_t NumRanges() const { return _ranges.size(); }

        /// <summary> An STL-type iterator pointing to the beginning of the list of ranges </summary>
        std::vector<OutputPortRange>::const_iterator begin() const { return _ranges.cbegin(); }

        /// <summary> An STL-type iterator pointing to the end of the list of ranges </summary>
        std::vector<OutputPortRange>::const_iterator end() const { return _ranges.cend(); }

        /// <summary> Adds a range of values to this list </summary>
        ///
        /// <param name="range"> The range of values to add to this list </param>
        void AddRange(const OutputPortRange& range);

<<<<<<< HEAD
        /// <summary> Gets the name of this type (for serialization). </summary>
        ///
        /// <returns> The name of this type. </returns>
        static std::string GetTypeName() { return "OutputPortElementsUntyped"; }

        /// <summary> Gets the name of this type (for serialization). </summary>
        ///
        /// <returns> The name of this type. </returns>
        virtual std::string GetRuntimeTypeName() const override { return GetTypeName(); }

        /// <summary> Writes to a Serializer. </summary>
        ///
        /// <param name="serializer"> The serializer. </param>
        virtual void Serialize(utilities::Serializer& serializer) const override;

        /// <summary> Reads from a Deserializer. </summary>
        ///
        /// <param name="deserializer"> The deserializer. </param>
        /// <param name="context"> The serialization context. </param>
        virtual void Deserialize(utilities::Deserializer& serializer, utilities::SerializationContext& context) override;
=======
        /// <summary> Gets an element in the elements. </summary>
        ///
        /// <param name="index"> Zero-based index of the element. </param>
        ///
        /// <returns> The specified element. </returns>
        OutputPortRange GetElement(size_t index) const;
>>>>>>> f2c857e9

    protected:
        OutputPortElementsUntyped(){};
        void ComputeSize();

    private:
        std::vector<OutputPortRange> _ranges;
        size_t _size = 0;
    };

    /// <summary> Represents a statically-typed set of values from one or more output ports </summary>
    template <typename ValueType>
    class OutputPortElements : public OutputPortElementsUntyped
    {
    public:
        OutputPortElements() = default;

        /// <summary> Creates a OutputPortElements representing all the values from a given port </summary>
        ///
        /// <param name="port"> The port to take values from </param>
        OutputPortElements(const OutputPort<ValueType>& port);

        /// <summary> Creates a OutputPortElements representing a single value from a given port </summary>
        ///
        /// <param name="port"> The port to take a value from </param>
        /// <param name="index"> The index of the value </param>
        OutputPortElements(const OutputPort<ValueType>& port, size_t startIndex);

        /// <summary> Creates a OutputPortElements representing a range of values from a given port </summary>
        ///
        /// <param name="port"> The port to take a value from </param>
        /// <param name="startIndex"> The index of the first value to take </param>
        /// <param name="numValues"> The number of values to take </param>
        OutputPortElements(const OutputPort<ValueType>& port, size_t startIndex, size_t numValues);

        /// <summary> Creates a OutputPortElements by concatenating a set of them together </summary>
        ///
        /// <param name="groups"> The list of groups to concantenate together </param>
        OutputPortElements(const std::initializer_list<OutputPortElements<ValueType>>& groups);

        /// <summary> Creates a OutputPortElements by concatenating a set of them together </summary>
        ///
        /// <param name="groups"> The list of groups to concantenate together </param>
        OutputPortElements(const std::vector<OutputPortElements<ValueType>>& groups);
    };

    //
    // Helper functions
    //

    /// <summary> Creates a OutputPortElements representing all the values from a given port </summary>
    ///
    /// <param name="port"> The port to take values from </param>
    /// <returns> The composite OutputPortElements </returns>
    template <typename ValueType>
    OutputPortElements<ValueType> MakeOutputPortElements(const OutputPort<ValueType>& port);

    /// <summary> Creates a OutputPortElements representing a single value from a given port </summary>
    ///
    /// <param name="port"> The port to take a value from </param>
    /// <param name="index"> The index of the value </param>
    /// <returns> The composite OutputPortElements </returns>
    template <typename ValueType>
    OutputPortElements<ValueType> MakeOutputPortElements(const OutputPort<ValueType>& port, size_t startIndex);

    /// <summary> Creates a OutputPortElements representing a range of values from a given port </summary>
    ///
    /// <param name="port"> The port to take a value from </param>
    /// <param name="startIndex"> The index of the first value to take </param>
    /// <param name="numValues"> The number of values to take </param>
    /// <returns> The composite OutputPortElements </returns>
    template <typename ValueType>
    OutputPortElements<ValueType> MakeOutputPortElements(const OutputPort<ValueType>& port, size_t startIndex, size_t numValues);

    /// <summary> Creates a OutputPortElements by concatenating together one or more OutputPortElementss
    ///
    /// <param name="ref"> The OutputPortElementss to concatenate together </param>
    /// <returns> The composite OutputPortElements </returns>
    template <typename RefType, typename... Refs>
    RefType Concat(const RefType& ref1, Refs&&... refs);
}

#include "../tcc/OutputPortElements.tcc"<|MERGE_RESOLUTION|>--- conflicted
+++ resolved
@@ -183,7 +183,13 @@
         /// <param name="range"> The range of values to add to this list </param>
         void AddRange(const OutputPortRange& range);
 
-<<<<<<< HEAD
+        /// <summary> Gets an element in the elements. </summary>
+        ///
+        /// <param name="index"> Zero-based index of the element. </param>
+        ///
+        /// <returns> The specified element. </returns>
+        OutputPortRange GetElement(size_t index) const;
+
         /// <summary> Gets the name of this type (for serialization). </summary>
         ///
         /// <returns> The name of this type. </returns>
@@ -204,14 +210,6 @@
         /// <param name="deserializer"> The deserializer. </param>
         /// <param name="context"> The serialization context. </param>
         virtual void Deserialize(utilities::Deserializer& serializer, utilities::SerializationContext& context) override;
-=======
-        /// <summary> Gets an element in the elements. </summary>
-        ///
-        /// <param name="index"> Zero-based index of the element. </param>
-        ///
-        /// <returns> The specified element. </returns>
-        OutputPortRange GetElement(size_t index) const;
->>>>>>> f2c857e9
 
     protected:
         OutputPortElementsUntyped(){};
