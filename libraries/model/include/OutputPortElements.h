--- conflicted
+++ resolved
@@ -53,11 +53,7 @@
     class OutputPortRange
     {
     public:
-<<<<<<< HEAD
-        OutputPortRange() = default; // TODO: oferd - I had to add this to get around a problem caused by untyped ports
-=======
         OutputPortRange() = default;
->>>>>>> bb24e47d
 
         /// <summary> Creates an OutputPortRange representing all the values from a given port </summary>
         ///
